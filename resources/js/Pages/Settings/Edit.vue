<script setup lang="ts">
import {
    Select,
    SelectContent,
    SelectItem,
    SelectSeparator,
    SelectTrigger,
    SelectValue,
} from '@/Components/ui/select';
import { Switch } from '@/Components/ui/switch';
import { Tabs, TabsContent, TabsList, TabsTrigger } from '@/Components/ui/tabs';
import WorkdayTimeInput from '@/Components/WorkdayTimeInput.vue';
import { Head, useForm } from '@inertiajs/vue3';
import { useColorMode, useDebounceFn } from '@vueuse/core';
import {
    AlarmClockCheck,
    CalendarClock,
    CalendarMinus,
    Eye,
    KeyRound,
    Languages,
    LockKeyhole,
    SunMoon,
    TimerReset,
} from 'lucide-vue-next';
import moment from 'moment/min/moment-with-locales';
import { computed, ref, watch } from 'vue';

const props = defineProps<{
    startOnLogin?: boolean;
    showTimerOnUnlock?: boolean;
    workdays: {
        monday?: number;
        tuesday?: number;
        wednesday?: number;
        thursday?: number;
        friday?: number;
        saturday?: number;
        sunday?: number;
    };
    holidayRegion?: string;
    stopBreakAutomatic?: string;
    stopBreakAutomaticActivationTime?: string;
    stopWorkTimeReset?: number;
    stopBreakTimeReset?: number;
    locale: string;
}>();

const form = useForm({
    startOnLogin: props.startOnLogin ?? false,
    showTimerOnUnlock: props.showTimerOnUnlock ?? false,
    workdays: {
        monday: props.workdays?.monday ?? 0,
        tuesday: props.workdays?.tuesday ?? 0,
        wednesday: props.workdays?.wednesday ?? 0,
        thursday: props.workdays?.thursday ?? 0,
        friday: props.workdays?.friday ?? 0,
        saturday: props.workdays?.saturday ?? 0,
        sunday: props.workdays?.sunday ?? 0,
    },
    holidayRegion: props.holidayRegion ?? '',
    stopBreakAutomatic: props.stopBreakAutomatic ?? '',
    stopBreakAutomaticActivationTime:
        props.stopBreakAutomaticActivationTime ?? '',
    stopWorkTimeReset: props.stopWorkTimeReset?.toString() ?? '0',
    stopBreakTimeReset: props.stopBreakTimeReset?.toString() ?? '0',
    locale: props.locale,
});

const weekWorkTime = computed(() => {
    return Object.values(form.workdays).reduce(
        (acc, curr) => (isNaN(curr) ? 0 : curr) + acc,
        0,
    );
});

const submit = () => {
    form.patch(route('settings.update'), {
        preserveScroll: true,
        preserveState: true,
    });
};

const holidayCheck = ref(props.holidayRegion !== null);
const stopBreakAutomatikCheck = ref(props.stopBreakAutomatic !== null);
const stopBreakAutomatikActivationCheck = ref(
    props.stopBreakAutomaticActivationTime !== null,
);
const stopTimeResetCheck = ref(
    !!(props.stopWorkTimeReset || props.stopBreakTimeReset),
);

const debouncedSubmit = useDebounceFn(submit, 500);
watch(
    () => [
        form.workdays,
        form.locale,
        form.stopBreakTimeReset,
        form.stopBreakAutomatic,
        form.stopBreakAutomaticActivationTime,
        form.stopWorkTimeReset,
        form.startOnLogin,
        form.showTimerOnUnlock,
        form.holidayRegion,
    ],
    debouncedSubmit,
<<<<<<< HEAD
=======
    { deep: true },
>>>>>>> c98ff3df
);
watch(holidayCheck, () => {
    if (holidayCheck.value === false) {
        form.holidayRegion = '';
    }
});
watch(stopBreakAutomatikCheck, () => {
    if (stopBreakAutomatikCheck.value === false) {
        form.stopBreakAutomatic = '';
        stopBreakAutomatikActivationCheck.value = false;
    }
});
watch(stopBreakAutomatikActivationCheck, () => {
    if (stopBreakAutomatikActivationCheck.value === false) {
        form.stopBreakAutomaticActivationTime = '';
    }
});
watch(stopTimeResetCheck, () => {
    if (stopTimeResetCheck.value === false) {
        form.stopWorkTimeReset = '0';
        form.stopBreakTimeReset = '0';
    }
});

const { store } = useColorMode();
</script>

<template>
    <Head title="Settings" />
    <div
        class="sticky top-0 z-10 flex h-10 shrink-0 items-center justify-center font-medium backdrop-blur-sm"
        style="-webkit-app-region: drag"
    >
        {{ $t('app.settings') }}
    </div>
    <div class="p-2 select-none">
        <Tabs default-value="general">
            <div class="text-center">
                <TabsList>
                    <TabsTrigger value="general">
                        {{ $t('app.general') }}
                    </TabsTrigger>
                    <TabsTrigger value="workingplan">
                        {{ $t('app.work schedule') }}
                    </TabsTrigger>
                    <TabsTrigger value="startStop">
                        {{ $t('app.auto start/break') }}
                    </TabsTrigger>
                </TabsList>
            </div>

            <TabsContent value="general" class="space-y-4 p-2">
                <div class="flex items-center space-x-4 rounded-md border p-4">
                    <KeyRound />
                    <div class="flex-1 space-y-1">
                        <p class="text-sm leading-none font-medium">
                            {{ $t('app.start at login') }}
                        </p>
                    </div>
                    <Switch v-model:checked="form.startOnLogin" />
                </div>
                <div class="flex items-start space-x-4 rounded-md border p-4">
                    <Languages />
                    <div class="flex-1 space-y-1">
                        <p class="text-sm leading-none font-medium">
                            {{ $t('app.language') }}
                        </p>
                        <div class="mt-2">
                            <Select size="5" v-model="form.locale">
                                <SelectTrigger>
                                    <SelectValue
                                        :placeholder="$t('app.language')"
                                    />
                                </SelectTrigger>
                                <SelectContent>
                                    <SelectItem value="de-DE">
                                        {{ $t('app.german') }}
                                    </SelectItem>
                                    <SelectItem value="en-GB">
                                        {{ $t('app.english (UK)') }}
                                    </SelectItem>
                                    <SelectItem value="en-US">
                                        {{ $t('app.english (US)') }}
                                    </SelectItem>
                                </SelectContent>
                            </Select>
                        </div>
                    </div>
                </div>
                <div class="flex items-start space-x-4 rounded-md border p-4">
                    <SunMoon />
                    <div class="flex-1 space-y-1">
                        <p class="text-sm leading-none font-medium">
                            {{ $t('app.appearance') }}
                        </p>
                        <p class="text-muted-foreground text-sm text-balance">
                            {{
                                $t(
                                    'app.choose the appearance of the application.',
                                )
                            }}
                        </p>
                        <div class="mt-2">
                            <Select size="5" v-model="store">
                                <SelectTrigger>
                                    <SelectValue
                                        :placeholder="$t('app.appearance')"
                                    />
                                </SelectTrigger>
                                <SelectContent>
                                    <SelectItem value="auto">
                                        {{ $t('app.system') }}
                                    </SelectItem>
                                    <SelectItem value="light">
                                        {{ $t('app.light') }}
                                    </SelectItem>
                                    <SelectItem value="dark">
                                        {{ $t('app.dark') }}
                                    </SelectItem>
                                </SelectContent>
                            </Select>
                        </div>
                    </div>
                </div>
                <div class="flex items-center space-x-4 rounded-md border p-4">
                    <Eye />
                    <div class="flex-1 space-y-1">
                        <p class="text-sm leading-none font-medium">
                            {{ $t('app.show timer automatically') }}
                        </p>
                        <p class="text-muted-foreground text-sm text-balance">
                            {{
                                $t(
                                    'app.when the computer is unlocked, the timer can be displayed.',
                                )
                            }}
                        </p>
                    </div>
                    <Switch v-model:checked="form.showTimerOnUnlock" />
                </div>

                <div class="flex items-start space-x-4 rounded-md border p-4">
                    <CalendarMinus />
                    <div class="flex-1 space-y-1">
                        <p class="text-sm leading-none font-medium">
                            {{ $t('app.consider public holidays') }}
                        </p>
                        <p class="text-muted-foreground text-sm">
                            {{
                                $t(
                                    'app.working hours on public holidays are fully credited.',
                                )
                            }}
                        </p>
                        <div class="mt-2" v-if="holidayCheck">
                            <Select size="5" v-model="form.holidayRegion">
                                <SelectTrigger>
                                    <SelectValue placeholder="Region" />
                                </SelectTrigger>
                                <SelectContent>
                                    <SelectItem value="DE">
                                        Deutschland
                                    </SelectItem>
                                    <SelectSeparator />
                                    <SelectItem value="DE-BB">
                                        Brandenburg
                                    </SelectItem>
                                    <SelectItem value="DE-BE">
                                        Berlin
                                    </SelectItem>
                                    <SelectItem value="DE-BW">
                                        Baden-Württemberg
                                    </SelectItem>
                                    <SelectItem value="DE-BY">
                                        Bayern
                                    </SelectItem>
                                    <SelectItem value="DE-HB">
                                        Bremen
                                    </SelectItem>
                                    <SelectItem value="DE-HE">
                                        Hessen
                                    </SelectItem>
                                    <SelectItem value="DE-HH">
                                        Hamburg
                                    </SelectItem>
                                    <SelectItem value="DE-MV">
                                        Mecklenburg-Vorpommern
                                    </SelectItem>
                                    <SelectItem value="DE-NI">
                                        {{ $t('app.never') }}dersachsen
                                    </SelectItem>
                                    <SelectItem value="DE-NW">
                                        Nordrhein-Westfalen
                                    </SelectItem>
                                    <SelectItem value="DE-RP">
                                        Rheinland-Pfalz
                                    </SelectItem>
                                    <SelectItem value="DE-SH">
                                        Schleswig-Holstein
                                    </SelectItem>
                                    <SelectItem value="DE-SL">
                                        Saarland
                                    </SelectItem>
                                    <SelectItem value="DE-SN">
                                        Sachsen
                                    </SelectItem>
                                    <SelectItem value="DE-ST">
                                        Sachsen-Anhalt
                                    </SelectItem>
                                    <SelectItem value="DE-TH">
                                        Thüringen
                                    </SelectItem>
                                </SelectContent>
                            </Select>
                        </div>
                    </div>
                    <Switch v-model:checked="holidayCheck" />
                </div>
            </TabsContent>
            <TabsContent value="workingplan" class="space-y-4 p-2">
                <div class="flex items-center space-x-4 rounded-md border p-4">
                    <CalendarClock />
                    <div class="flex-1 space-y-1">
                        <p class="text-sm leading-none font-medium">
                            {{ $t('app.weekly work hours') }}
                        </p>
                    </div>
                    {{ weekWorkTime.toLocaleString($page.props.locale) }}
                    {{ $t('app.hours') }}
                </div>
                <div class="flex flex-col gap-2 rounded-md border p-4">
                    <WorkdayTimeInput
                        :workday="$t('app.monday')"
                        v-model="form.workdays.monday"
                    />
                    <WorkdayTimeInput
                        :workday="$t('app.tuesday')"
                        v-model="form.workdays.tuesday"
                    />
                    <WorkdayTimeInput
                        :workday="$t('app.wednesday')"
                        v-model="form.workdays.wednesday"
                    />
                    <WorkdayTimeInput
                        :workday="$t('app.thursday')"
                        v-model="form.workdays.thursday"
                    />
                    <WorkdayTimeInput
                        :workday="$t('app.friday')"
                        v-model="form.workdays.friday"
                    />
                    <WorkdayTimeInput
                        :workday="$t('app.saturday')"
                        v-model="form.workdays.saturday"
                    />
                    <WorkdayTimeInput
                        :workday="$t('app.sunday')"
                        v-model="form.workdays.sunday"
                    />
                </div>
            </TabsContent>

            <TabsContent value="startStop" class="space-y-4 p-2">
                <div class="rounded-md border">
                    <div class="flex items-start space-x-4 p-4">
                        <LockKeyhole />
                        <div class="flex-1 space-y-1">
                            <p class="text-sm leading-none font-medium">
                                {{ $t('app.auto start/break') }}
                            </p>
                            <p class="text-muted-foreground text-sm">
                                {{
                                    $t(
                                        'app.when the computer is locked, the working time can be automatically stopped, or the break can be started.',
                                    )
                                }}
                            </p>
                            <div class="mt-4" v-if="stopBreakAutomatikCheck">
                                <Select v-model="form.stopBreakAutomatic">
                                    <SelectTrigger>
                                        <SelectValue placeholder="Aktion" />
                                    </SelectTrigger>
                                    <SelectContent>
                                        <SelectItem value="stop">
                                            {{ $t('app.stop working time') }}
                                        </SelectItem>
                                        <SelectItem value="break">
                                            {{ $t('app.start break') }}
                                        </SelectItem>
                                    </SelectContent>
                                </Select>
                            </div>
                        </div>
                        <Switch v-model:checked="stopBreakAutomatikCheck" />
                    </div>
                    <div
                        class="flex items-start space-x-4 border-t p-4"
                        v-if="stopBreakAutomatikCheck"
                    >
                        <AlarmClockCheck />
                        <div class="flex-1 space-y-1">
                            <p class="text-sm leading-none font-medium">
                                {{ $t('app.activate based on time') }}
                            </p>
                            <p class="text-muted-foreground text-sm">
                                {{
                                    $t(
                                        'app.the auto start/break feature will only be activated at a specified time.',
                                    )
                                }}
                            </p>
                            <div
                                class="mt-4"
                                v-if="stopBreakAutomatikActivationCheck"
                            >
                                <Select
                                    v-model="
                                        form.stopBreakAutomaticActivationTime
                                    "
                                >
                                    <SelectTrigger>
                                        <SelectValue
                                            :placeholder="$t('app.time')"
                                        />
                                    </SelectTrigger>
                                    <SelectContent>
                                        <SelectItem
                                            :key="hour"
                                            :value="`${hour + 12}`"
                                            v-for="hour in 11"
                                        >
                                            {{
                                                $t('app.from :time', {
                                                    time: moment(
                                                        hour + 12,
                                                        'HH',
                                                    ).format('LT'),
                                                })
                                            }}
                                        </SelectItem>
                                    </SelectContent>
                                </Select>
                            </div>
                            <p
                                class="text-muted-foreground text-xs italic"
                                v-if="
                                    stopBreakAutomatikActivationCheck &&
                                    form.stopBreakAutomaticActivationTime
                                "
                            >
                                {{
                                    $t(
                                        'app.the automatic system is active until :time on the following day.',
                                        {
                                            time: moment(5, 'H').format('LT'),
                                        },
                                    )
                                }}
                            </p>
                        </div>
                        <Switch
                            v-model:checked="stopBreakAutomatikActivationCheck"
                        />
                    </div>
                </div>
                <div class="rounded-md border">
                    <div class="flex items-start space-x-4 p-4">
                        <TimerReset />
                        <div class="flex-1 space-y-1">
                            <p class="text-sm leading-none font-medium">
                                {{ $t('app.forgotten stop') }}
                            </p>
                            <p class="text-muted-foreground text-sm">
                                {{
                                    $t(
                                        'app.if you forget to stop the working or break time, it will be automatically stopped retroactively.',
                                    )
                                }}
                            </p>
                            <p
                                class="text-muted-foreground my-2 text-xs italic"
                            >
                                {{
                                    $t(
                                        'app.if an absence exceeds the configured time, the working or break time will be stopped retroactively.',
                                    )
                                }}
                            </p>
                            <div class="mt-4" v-if="stopTimeResetCheck">
                                <p class="mb-2 text-sm leading-none">
                                    {{ $t('app.stop working time after:') }}
                                </p>
                                <Select v-model="form.stopWorkTimeReset">
                                    <SelectTrigger>
                                        <SelectValue placeholder="Zeit" />
                                    </SelectTrigger>
                                    <SelectContent>
                                        <SelectItem value="0">
                                            {{ $t('app.never') }}
                                        </SelectItem>
                                        <SelectItem value="5">
                                            5 {{ $t('app.minutes') }}
                                        </SelectItem>
                                        <SelectItem value="10">
                                            10 {{ $t('app.minutes') }}
                                        </SelectItem>
                                        <SelectItem value="20">
                                            20 {{ $t('app.minutes') }}
                                        </SelectItem>
                                        <SelectItem value="30">
                                            30 {{ $t('app.minutes') }}
                                        </SelectItem>
                                        <SelectItem value="40">
                                            40 {{ $t('app.minutes') }}
                                        </SelectItem>
                                        <SelectItem value="50">
                                            50 {{ $t('app.minutes') }}
                                        </SelectItem>
                                        <SelectItem value="60">
                                            1:00 {{ $t('app.hour') }}
                                        </SelectItem>
                                        <SelectItem value="90">
                                            1:30 {{ $t('app.hour') }}
                                        </SelectItem>
                                        <SelectItem value="120">
                                            2:00 {{ $t('app.hours') }}
                                        </SelectItem>
                                        <SelectItem value="150">
                                            2:30 {{ $t('app.hours') }}
                                        </SelectItem>
                                    </SelectContent>
                                </Select>
                            </div>
                            <div class="mt-4" v-if="stopTimeResetCheck">
                                <p class="mb-2 text-sm leading-none">
                                    {{ $t('app.stop break time after:') }}
                                </p>
                                <Select v-model="form.stopBreakTimeReset">
                                    <SelectTrigger>
                                        <SelectValue placeholder="Zeit" />
                                    </SelectTrigger>
                                    <SelectContent>
                                        <SelectItem value="0">
                                            {{ $t('app.never') }}
                                        </SelectItem>
                                        <SelectItem value="5">
                                            5 {{ $t('app.minutes') }}
                                        </SelectItem>
                                        <SelectItem value="10">
                                            10 {{ $t('app.minutes') }}
                                        </SelectItem>
                                        <SelectItem value="20">
                                            20 {{ $t('app.minutes') }}
                                        </SelectItem>
                                        <SelectItem value="30">
                                            30 {{ $t('app.minutes') }}
                                        </SelectItem>
                                        <SelectItem value="40">
                                            40 {{ $t('app.minutes') }}
                                        </SelectItem>
                                        <SelectItem value="50">
                                            50 {{ $t('app.minutes') }}
                                        </SelectItem>
                                        <SelectItem value="60">
                                            1:00 {{ $t('app.hour') }}
                                        </SelectItem>
                                        <SelectItem value="90">
                                            1:30 {{ $t('app.hour') }}
                                        </SelectItem>
                                        <SelectItem value="120">
                                            2:00 {{ $t('app.hours') }}
                                        </SelectItem>
                                        <SelectItem value="150">
                                            2:30 {{ $t('app.hours') }}
                                        </SelectItem>
                                    </SelectContent>
                                </Select>
                            </div>
                        </div>
                        <Switch v-model:checked="stopTimeResetCheck" />
                    </div>
                </div>
            </TabsContent>
        </Tabs>
    </div>
</template><|MERGE_RESOLUTION|>--- conflicted
+++ resolved
@@ -93,6 +93,7 @@
 const debouncedSubmit = useDebounceFn(submit, 500);
 watch(
     () => [
+        form.startOnLogin,
         form.workdays,
         form.locale,
         form.stopBreakTimeReset,
@@ -104,10 +105,7 @@
         form.holidayRegion,
     ],
     debouncedSubmit,
-<<<<<<< HEAD
-=======
     { deep: true },
->>>>>>> c98ff3df
 );
 watch(holidayCheck, () => {
     if (holidayCheck.value === false) {
