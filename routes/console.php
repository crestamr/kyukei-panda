<?php

declare(strict_types=1);

use App\Enums\TimestampTypeEnum;
use App\Models\Timestamp;
use App\Settings\GeneralSettings;
use Illuminate\Support\Facades\Schedule;
use Native\Laravel\Enums\SystemIdleStatesEnum;
use Native\Laravel\Facades\PowerMonitor;
use Native\Laravel\Support\Environment;

Artisan::command('optimize', function (): void {
    exit();
});

Schedule::when(fn () => Timestamp::whereNull('ended_at')->exists())->group(function (): void {
    Schedule::command('menubar:refresh')->everyFifteenSeconds();
    Schedule::command('app:calculate-week-balance')->everyMinute();
});

<<<<<<< HEAD
if (Environment::isMac()) {
    Schedule::command('app:active-app')
        ->when(function (): bool {
            $settings = app(GeneralSettings::class);
            $isRecording = Timestamp::whereNull('ended_at')
                ->where('type', TimestampTypeEnum::WORK)
                ->exists();
            $state = PowerMonitor::getSystemIdleState(0);

            return $isRecording && $state === SystemIdleStatesEnum::ACTIVE && $settings->appActivityTracking;
        })
        ->everyFiveSeconds()
        ->withoutOverlapping();
}
=======
Schedule::command('app:active-app')
    ->when(function (): bool {
        $settings = app(GeneralSettings::class);
        if (! $settings->appActivityTracking) {
            return false;
        }
        $isRecording = Timestamp::whereNull('ended_at')
            ->where('type', TimestampTypeEnum::WORK)
            ->exists();

        try {
            $state = PowerMonitor::getSystemIdleState(0);
        } catch (\Throwable) {
            $state = SystemIdleStatesEnum::IDLE;
        }

        return $isRecording && $state === SystemIdleStatesEnum::ACTIVE;
    })
    ->everyFiveSeconds()
    ->withoutOverlapping();
>>>>>>> a265c043

Schedule::command('app:timestamp-ping')->when(function (): bool {
    $state = PowerMonitor::getSystemIdleState(0);

    return $state === SystemIdleStatesEnum::ACTIVE;
})->everyFifteenSeconds();

Schedule::command('db:optimize')
    ->everySixHours()
    ->withoutOverlapping()
    ->runInBackground();<|MERGE_RESOLUTION|>--- conflicted
+++ resolved
@@ -19,43 +19,28 @@
     Schedule::command('app:calculate-week-balance')->everyMinute();
 });
 
-<<<<<<< HEAD
 if (Environment::isMac()) {
     Schedule::command('app:active-app')
         ->when(function (): bool {
             $settings = app(GeneralSettings::class);
+            if (! $settings->appActivityTracking) {
+                return false;
+            }
             $isRecording = Timestamp::whereNull('ended_at')
                 ->where('type', TimestampTypeEnum::WORK)
                 ->exists();
-            $state = PowerMonitor::getSystemIdleState(0);
 
-            return $isRecording && $state === SystemIdleStatesEnum::ACTIVE && $settings->appActivityTracking;
+            try {
+                $state = PowerMonitor::getSystemIdleState(0);
+            } catch (\Throwable) {
+                $state = SystemIdleStatesEnum::IDLE;
+            }
+
+            return $isRecording && $state === SystemIdleStatesEnum::ACTIVE;
         })
         ->everyFiveSeconds()
         ->withoutOverlapping();
 }
-=======
-Schedule::command('app:active-app')
-    ->when(function (): bool {
-        $settings = app(GeneralSettings::class);
-        if (! $settings->appActivityTracking) {
-            return false;
-        }
-        $isRecording = Timestamp::whereNull('ended_at')
-            ->where('type', TimestampTypeEnum::WORK)
-            ->exists();
-
-        try {
-            $state = PowerMonitor::getSystemIdleState(0);
-        } catch (\Throwable) {
-            $state = SystemIdleStatesEnum::IDLE;
-        }
-
-        return $isRecording && $state === SystemIdleStatesEnum::ACTIVE;
-    })
-    ->everyFiveSeconds()
-    ->withoutOverlapping();
->>>>>>> a265c043
 
 Schedule::command('app:timestamp-ping')->when(function (): bool {
     $state = PowerMonitor::getSystemIdleState(0);
